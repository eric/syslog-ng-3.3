SCL_SUBDIRS = system pacct syslogconf
SCL_CONFIGS = scl.conf modules.conf syslog-ng.conf
EXTRA_DIST = $(SCL_CONFIGS) $(SCL_SUBDIRS)

scldir = $(datadir)/include/scl

install-data-local:
	for cfg in $(SCL_CONFIGS); do \
		if [ -f $(DESTDIR)/$(sysconfdir)/$${cfg} ]; then \
			echo "Not overwriting existing configuration file, you might want to upgrade manually: $${cfg}"; \
		else \
			$(install_sh_DATA) $(srcdir)/$${cfg}  $(DESTDIR)/$(sysconfdir)/$${cfg}; \
		fi; \
	done
<<<<<<< HEAD
	mkdir -p $(DESTDIR)/$(scldir) || true
	(cd $(srcdir); tar cf - $(SCL_SUBDIRS)) | (cd $(DESTDIR)/$(scldir) && tar xf -)

uninstall-local:
	for cfg in $(SCL_CONFIGS); do \
		rm -f $(DESTDIR)/$(sysconfdir)/$${cfg}; \
	done
	rm -rf $(DESTDIR)/$(scldir)
=======
	$(mkinstalldirs) $(DESTDIR)/$(scldir)
	(cd $(srcdir); tar cf - $(SCL_SUBDIRS)) | (cd $(DESTDIR)/$(scldir) && tar xf -)
>>>>>>> 9c83385c
<|MERGE_RESOLUTION|>--- conflicted
+++ resolved
@@ -12,16 +12,11 @@
 			$(install_sh_DATA) $(srcdir)/$${cfg}  $(DESTDIR)/$(sysconfdir)/$${cfg}; \
 		fi; \
 	done
-<<<<<<< HEAD
-	mkdir -p $(DESTDIR)/$(scldir) || true
+	$(mkinstalldirs) $(DESTDIR)/$(scldir)
 	(cd $(srcdir); tar cf - $(SCL_SUBDIRS)) | (cd $(DESTDIR)/$(scldir) && tar xf -)
 
 uninstall-local:
 	for cfg in $(SCL_CONFIGS); do \
 		rm -f $(DESTDIR)/$(sysconfdir)/$${cfg}; \
 	done
-	rm -rf $(DESTDIR)/$(scldir)
-=======
-	$(mkinstalldirs) $(DESTDIR)/$(scldir)
-	(cd $(srcdir); tar cf - $(SCL_SUBDIRS)) | (cd $(DESTDIR)/$(scldir) && tar xf -)
->>>>>>> 9c83385c
+	rm -rf $(DESTDIR)/$(scldir)