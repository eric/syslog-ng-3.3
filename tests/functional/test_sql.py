from globals import *
from log import *
from messagegen import *
from messagecheck import *
from control import flush_files, stop_syslogng

config = """@version: 3.0

options { ts_format(iso); chain_hostnames(no); keep_hostname(yes); };

source s_int { internal(); };
source s_tcp { tcp(port(%(port_number)d)); };

destination d_sql {
    sql(type(sqlite3) database("%(current_dir)s/test-sql.db") host(dummy) port(1234) username(dummy) password(dummy)
        table("logs")
        null("@NULL@")
        columns("date datetime", "host", "program", "pid", "msg")
        values("$DATE", "$HOST", "$PROGRAM", "${PID:-@NULL@}", "$MSG")
        indexes("date", "host", "program"));
};

log { source(s_tcp); destination(d_sql); };

""" % locals()

def test_sql():

    if not os.path.isfile("/usr/bin/sqlite3") and not os.path.isfile("/usr/local/bin/sqlite3"):
        print_user("no sqlite3 tool, skipping SQL test")
        return True

    soext='.so'
    if re.match('hp-ux', sys.platform) and not re.match('ia64', os.uname()[4]):
        soext='.sl'
    if not os.path.isfile('/opt/syslog-ng/lib/dbd/libdbdsqlite3%s' % soext):
        print_user('No sqlite3 backend for libdbi. Skipping SQL test')
        return True

    messages = (
        'sql1',
        'sql2'
    )
    s = SocketSender(AF_INET, ('localhost', port_number), dgram=0)

    expected = []
    for msg in messages:
        expected.extend(s.sendMessages(msg, pri=7))
<<<<<<< HEAD
    print_user("Waiting for 10 seconds until syslog-ng writes all records to the SQL table")
    time.sleep(10)
=======
    time.sleep(15)
>>>>>>> 84950319
    stop_syslogng()
    time.sleep(5)
    return check_sql_expected("%s/test-sql.db" % current_dir, "logs", expected, settle_time=5, syslog_prefix="Sep  7 10:43:21 bzorp prog 12345")<|MERGE_RESOLUTION|>--- conflicted
+++ resolved
@@ -46,12 +46,8 @@
     expected = []
     for msg in messages:
         expected.extend(s.sendMessages(msg, pri=7))
-<<<<<<< HEAD
     print_user("Waiting for 10 seconds until syslog-ng writes all records to the SQL table")
     time.sleep(10)
-=======
-    time.sleep(15)
->>>>>>> 84950319
     stop_syslogng()
     time.sleep(5)
     return check_sql_expected("%s/test-sql.db" % current_dir, "logs", expected, settle_time=5, syslog_prefix="Sep  7 10:43:21 bzorp prog 12345")